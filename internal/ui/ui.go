--- conflicted
+++ resolved
@@ -1,13 +1,10 @@
 package ui
 
 import (
-<<<<<<< HEAD
 	"changemedaddy/internal/domain/chart"
 	"changemedaddy/internal/pkg/assert"
 	"fmt"
 	"github.com/goodsign/monday"
-=======
->>>>>>> 3a7b42d6
 	"html/template"
 	"io"
 	"time"
@@ -17,7 +14,6 @@
 	"github.com/labstack/echo/v4"
 )
 
-<<<<<<< HEAD
 func mergeFuncMaps(a template.FuncMap, b template.FuncMap) template.FuncMap {
 	result := make(template.FuncMap)
 	for k, v := range a {
@@ -38,8 +34,6 @@
 	return *t
 }
 
-=======
->>>>>>> 3a7b42d6
 func withSign(d decimal.Decimal) string {
 	if d.GreaterThanOrEqual(decimal.Zero) {
 		return "+" + d.String()
@@ -53,7 +47,11 @@
 }
 
 func NewRenderer() *templateRenderer {
-<<<<<<< HEAD
+	funcs := template.FuncMap{
+		"IdeaCard": IdeaCard,
+		"Position": Position,
+	}
+
 	funcMap := template.FuncMap{
 		"chartDateFormat": func(t time.Time) string {
 			return t.Format(chart.DateFormat)
@@ -65,16 +63,8 @@
 	funcMap = mergeFuncMaps(funcMap, sprig.FuncMap())
 
 	return &templateRenderer{
+		templates: template.Must(template.New("").Funcs(sprig.FuncMap()).Funcs(funcs).ParseGlob("web/template/*.html")),
 		templates: template.Must(template.New("").Funcs(funcMap).ParseGlob("web/template/*.html")),
-=======
-	funcs := template.FuncMap{
-		"IdeaCard": IdeaCard,
-		"Position": Position,
-	}
-
-	return &templateRenderer{
-		templates: template.Must(template.New("").Funcs(sprig.FuncMap()).Funcs(funcs).ParseGlob("web/template/*.html")),
->>>>>>> 3a7b42d6
 	}
 }
 
