package api

import (
	"changemedaddy/internal/aggregate/analyst"
	"changemedaddy/internal/aggregate/idea"
	"changemedaddy/internal/domain/chart"
	"changemedaddy/internal/domain/instrument"
	"changemedaddy/internal/domain/position"
	"changemedaddy/internal/ui"
	"context"
	"log/slog"

	"github.com/greatcloak/decimal"
	"github.com/labstack/echo/v4"
	slogecho "github.com/samber/slog-echo"
)

type (
	positionRepo interface {
		Save(ctx context.Context, p *position.Position) error
		Find(ctx context.Context, id int) (*position.Position, error)
		Update(ctx context.Context, p *position.Position) error
	}

	ideaRepo interface {
		Save(ctx context.Context, i *idea.Idea) error
		Update(ctx context.Context, i *idea.Idea) error
		Find(ctx context.Context, id int) (*idea.Idea, error)
		FindByAnalystID(ctx context.Context, id int) ([]*idea.Idea, error)
		FindBySlug(ctx context.Context, analystID int, slug string) (*idea.Idea, error)
	}

	marketProvider interface {
		Find(ctx context.Context, ticker string) (*instrument.Instrument, error)
		Price(ctx context.Context, i *instrument.Instrument) (decimal.Decimal, error)
		GetCandles(ctx context.Context, i *instrument.WithInterval) ([]chart.Candle, error)
	}

	analystRepo interface {
		Save(ctx context.Context, a *analyst.Analyst) error
		Find(ctx context.Context, id int) (*analyst.Analyst, error)
		FindBySlug(ctx context.Context, slug string) (*analyst.Analyst, error)
	}
)

type handler struct {
	pos positionRepo
	mp  marketProvider
	ir  ideaRepo
	ar  analystRepo
	log *slog.Logger
}

func (h *handler) MustEcho() *echo.Echo {
	e := echo.New()
	e.Static("/static", "web/chart")

	e.Use(slogecho.New(h.log))
	ui.NewRenderer().Register(e)

	ie := e.Group("/idea", h.ideaMiddleware)
	ie.GET("/:ideaID", h.getIdea)
	ie.GET("/:ideaID/new_position", h.positionForm)
	ie.POST("/:ideaID/position", h.addPosition)
	e.GET("/position/:positionID", h.getPosition)

<<<<<<< HEAD
	e.GET("/chart/:ticker/from/:openedAt/to/:deadline", h.getChart)
=======
	e.GET("/register", h.register)    // >>>>>> TODO >>>> add auth here
	e.POST("/register", h.newAnalyst) // >>>>>> TODO >>>> limit this somehow

	ae := e.Group("/analyst", h.analystMiddleware)
	ae.GET("/i/:analystID", h.getAnalyst)
	ae.GET("/:analystSlug", h.getAnalyst)
	ae.GET("/:analystSlug/idea/:ideaSlug", h.getIdea, h.ideaMiddleware)
	ae.GET("/:analystSlug/new_idea", h.ideaForm)
	ae.POST("/:analystSlug/idea", h.addIdea)
>>>>>>> 3a7b42d6

	e.GET("/empty", func(c echo.Context) error { return c.NoContent(200) })

	return e
}

func NewHandler(pr positionRepo, ir ideaRepo, mp marketProvider, ar analystRepo, log *slog.Logger) *handler {
	return &handler{
		pos: pr,
		mp:  mp,
		ir:  ir,
		ar:  ar,
		log: log,
	}
}<|MERGE_RESOLUTION|>--- conflicted
+++ resolved
@@ -47,7 +47,6 @@
 	pos positionRepo
 	mp  marketProvider
 	ir  ideaRepo
-	ar  analystRepo
 	log *slog.Logger
 }
 
@@ -64,9 +63,8 @@
 	ie.POST("/:ideaID/position", h.addPosition)
 	e.GET("/position/:positionID", h.getPosition)
 
-<<<<<<< HEAD
 	e.GET("/chart/:ticker/from/:openedAt/to/:deadline", h.getChart)
-=======
+
 	e.GET("/register", h.register)    // >>>>>> TODO >>>> add auth here
 	e.POST("/register", h.newAnalyst) // >>>>>> TODO >>>> limit this somehow
 
@@ -76,7 +74,6 @@
 	ae.GET("/:analystSlug/idea/:ideaSlug", h.getIdea, h.ideaMiddleware)
 	ae.GET("/:analystSlug/new_idea", h.ideaForm)
 	ae.POST("/:analystSlug/idea", h.addIdea)
->>>>>>> 3a7b42d6
 
 	e.GET("/empty", func(c echo.Context) error { return c.NoContent(200) })
 
