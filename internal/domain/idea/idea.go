--- conflicted
+++ resolved
@@ -15,11 +15,7 @@
 		CreatedBySlug string `bson:"created_by_slug"`
 		Slug          string `bson:"slug"`
 
-<<<<<<< HEAD
-		Positions []position.Position `bson:"positions"`
-=======
-		Positions []*position.Position
->>>>>>> 0263c9fb
+		Positions []*position.Position `bson:"positions"`
 
 		SourceLink string `bson:"source_link"`
 
