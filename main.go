package main

import (
	"changemedaddy/internal/api"
	"changemedaddy/internal/repository/analystrepo"
	"changemedaddy/internal/repository/idearepo"
	"changemedaddy/internal/repository/positionrepo"
	"changemedaddy/internal/service/market"
	"log/slog"
	"os"
)

func main() {
	posRepo := positionrepo.NewInMem()
	ideaRepo := idearepo.NewInMem()
	mp := market.NewFakeService()

<<<<<<< HEAD
	p, err := position.New(context.Background(), mp, posRepo, position.CreationOptions{
		Ticker:      "MGNT",
		Type:        position.Long,
		TargetPrice: "11000",
		Deadline:    "09.05.2024",
	})

	if err != nil {
		panic(err)
	}

	_, err = idea.New(context.Background(), ideaRepo, idea.CreationOptions{
		Name:        "MgntToTheMoon",
		AuthorName:  "Михаил Козлов",
		SourceLink:  "https://en.uncyclopedia.co",
		PositionIDs: []int{p.ID},
	})
	if err != nil {
		panic(err)
	}
=======
	ar := analystrepo.NewInmem()
>>>>>>> 3a7b42d6

	handler := slog.NewJSONHandler(os.Stdout, &slog.HandlerOptions{
		AddSource: true,
		Level:     slog.LevelDebug,
	})
	log := slog.New(handler)

	err := api.NewHandler(posRepo, ideaRepo, mp, ar, log).MustEcho().Start(":8080")
	panic(err)
}<|MERGE_RESOLUTION|>--- conflicted
+++ resolved
@@ -15,30 +15,7 @@
 	ideaRepo := idearepo.NewInMem()
 	mp := market.NewFakeService()
 
-<<<<<<< HEAD
-	p, err := position.New(context.Background(), mp, posRepo, position.CreationOptions{
-		Ticker:      "MGNT",
-		Type:        position.Long,
-		TargetPrice: "11000",
-		Deadline:    "09.05.2024",
-	})
-
-	if err != nil {
-		panic(err)
-	}
-
-	_, err = idea.New(context.Background(), ideaRepo, idea.CreationOptions{
-		Name:        "MgntToTheMoon",
-		AuthorName:  "Михаил Козлов",
-		SourceLink:  "https://en.uncyclopedia.co",
-		PositionIDs: []int{p.ID},
-	})
-	if err != nil {
-		panic(err)
-	}
-=======
 	ar := analystrepo.NewInmem()
->>>>>>> 3a7b42d6
 
 	handler := slog.NewJSONHandler(os.Stdout, &slog.HandlerOptions{
 		AddSource: true,
